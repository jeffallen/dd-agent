'''
	Server Density
	www.serverdensity.com
	----
	A web based server resource monitoring application

	Licensed under Simplified BSD License (see LICENSE)
	(C) Boxed Ice 2010 all rights reserved
'''

# SO references
# http://stackoverflow.com/questions/446209/possible-values-from-sys-platform/446210#446210
# http://stackoverflow.com/questions/682446/splitting-out-the-output-of-ps-using-python/682464#682464
# http://stackoverflow.com/questions/1052589/how-can-i-parse-the-output-of-proc-net-dev-into-keyvalue-pairs-per-interface-us

# Core modules
import httplib # Used only for handling httplib.HTTPException (case #26701)
import logging
import logging.handlers
import os
import platform
import re
import subprocess
import sys
import urllib
import urllib2

# Needed to identify server uniquely
import uuid
try:
    from hashlib import md5
except ImportError: # Python < 2.5
    from md5 import new as md5

# We need to return the data using JSON. As of Python 2.6+, there is a core JSON
# module. We have a 2.4/2.5 compatible lib included with the agent but if we're
# on 2.6 or above, we should use the core module which will be faster
pythonVersion = platform.python_version_tuple()

# Build the request headers
headers = {
	'User-Agent': 'Server Density Agent',
	'Content-Type': 'application/x-www-form-urlencoded',
	'Accept': 'text/html, */*',
}

if int(pythonVersion[1]) >= 6: # Don't bother checking major version since we only support v2 anyway
	import json
else:
	import minjson

class checks:
	
	def __init__(self, agentConfig):
		self.agentConfig = agentConfig
		self.mysqlConnectionsStore = None
		self.mysqlCreatedTmpDiskTablesStore = None
		self.mysqlSlowQueriesStore = None
		self.mysqlTableLocksWaited = None
		self.networkTrafficStore = {}
		self.nginxRequestsStore = None
		self.mongoDBStore = None
		self.plugins = None
		self.topIndex = 0
		self.os = None
		
	def getApacheStatus(self):
		self.checksLogger.debug('getApacheStatus: start')
		
		if self.agentConfig['apacheStatusUrl'] != 'http://www.example.com/server-status/?auto':	# Don't do it if the status URL hasn't been provided
			self.checksLogger.debug('getApacheStatus: config set')
			
			try: 
				self.checksLogger.debug('getApacheStatus: attempting urlopen')
				
				req = urllib2.Request(self.agentConfig['apacheStatusUrl'], None, headers)
				request = urllib2.urlopen(req)
				response = request.read()
				
			except urllib2.HTTPError, e:
				self.checksLogger.error('Unable to get Apache status - HTTPError = ' + str(e))
				return False
				
			except urllib2.URLError, e:
				self.checksLogger.error('Unable to get Apache status - URLError = ' + str(e))
				return False
				
			except httplib.HTTPException, e:
				self.checksLogger.error('Unable to get Apache status - HTTPException = ' + str(e))
				return False
				
			except Exception, e:
				import traceback
				self.checksLogger.error('Unable to get Apache status - Exception = ' + traceback.format_exc())
				return False
				
			self.checksLogger.debug('getApacheStatus: urlopen success, start parsing')
			
			# Split out each line
			lines = response.split('\n')
			
			# Loop over each line and get the values
			apacheStatus = {}
			
			self.checksLogger.debug('getApacheStatus: parsing, loop')
			
			# Loop through and extract the numerical values
			for line in lines:
				values = line.split(': ')
				
				try:
					apacheStatus[str(values[0])] = values[1]
					
				except IndexError:
					break
			
			self.checksLogger.debug('getApacheStatus: parsed')
			
			try:
				if apacheStatus['ReqPerSec'] != False and apacheStatus['BusyWorkers'] != False and apacheStatus['IdleWorkers'] != False:
					self.checksLogger.debug('getApacheStatus: completed, returning')
					
					return {'reqPerSec': apacheStatus['ReqPerSec'], 'busyWorkers': apacheStatus['BusyWorkers'], 'idleWorkers': apacheStatus['IdleWorkers']}
				
				else:
					self.checksLogger.debug('getApacheStatus: completed, status not available')
					
					return False
				
			# Stops the agent crashing if one of the apacheStatus elements isn't set (e.g. ExtendedStatus Off)	
			except IndexError:
				self.checksLogger.debug('getApacheStatus: IndexError - ReqPerSec, BusyWorkers or IdleWorkers not present')
				
			except KeyError:
				self.checksLogger.debug('getApacheStatus: IndexError - KeyError, BusyWorkers or IdleWorkers not present')
								
				return False
			
		else:
			self.checksLogger.debug('getApacheStatus: config not set')
			
			return False
		
	def getDiskUsage(self):
		self.checksLogger.debug('getDiskUsage: start')
		
		# Memory logging (case 27152)
		if self.agentConfig['debugMode'] and sys.platform == 'linux2':
			mem = subprocess.Popen(['free', '-m'], stdout=subprocess.PIPE, close_fds=True).communicate()[0]
			self.checksLogger.debug('getDiskUsage: memory before Popen - ' + str(mem))
		
		# Get output from df
		try:
			self.checksLogger.debug('getDiskUsage: attempting Popen')
			
			df = subprocess.Popen(['df', '-k'], stdout=subprocess.PIPE, close_fds=True).communicate()[0] # -k option uses 1024 byte blocks so we can calculate into MB
			
		except Exception, e:
			import traceback
			self.checksLogger.error('getDiskUsage: exception = ' + traceback.format_exc())
			return False
		
		# Memory logging (case 27152)
		if self.agentConfig['debugMode'] and sys.platform == 'linux2':
			mem = subprocess.Popen(['free', '-m'], stdout=subprocess.PIPE, close_fds=True).communicate()[0]
			self.checksLogger.debug('getDiskUsage: memory after Popen - ' + str(mem))
		
		self.checksLogger.debug('getDiskUsage: Popen success, start parsing')
			
		# Split out each volume
		volumes = df.split('\n')
		
		self.checksLogger.debug('getDiskUsage: parsing, split')
		
		# Remove first (headings) and last (blank)
		volumes.pop(0)
		volumes.pop()
		
		self.checksLogger.debug('getDiskUsage: parsing, pop')
		
		usageData = []
		
		regexp = re.compile(r'([0-9]+)')
		
		previous_volume = ''
		
		self.checksLogger.debug('getDiskUsage: parsing, start loop')

		for volume in volumes:
			volume = (previous_volume + volume).split(None, 10)
			
			# Handle df output wrapping onto multiple lines (case 27078)
			# Thanks to http://github.com/sneeu
			if len(volume) == 1:
				previous_volume = volume[0]
				continue
			else:
				previous_volume = ''
			
			# Sometimes the first column will have a space, which is usually a system line that isn't relevant
			# e.g. map -hosts              0         0          0   100%    /net
			# so we just get rid of it
			if re.match(regexp, volume[1]) == None:
				
				pass
				
			else:			
				try:
					volume[2] = int(volume[2]) / 1024 / 1024 # Used
					volume[3] = int(volume[3]) / 1024 / 1024 # Available
				except IndexError:
					self.checksLogger.debug('getDiskUsage: parsing, loop IndexError - Used or Available not present')
					
				except KeyError:
					self.checksLogger.debug('getDiskUsage: parsing, loop KeyError - Used or Available not present')
				
				usageData.append(volume)
		
		self.checksLogger.debug('getDiskUsage: completed, returning')
			
		return usageData
	
	def getLoadAvrgs(self):
		self.checksLogger.debug('getLoadAvrgs: start')
		
		if sys.platform == 'linux2':
			self.checksLogger.debug('getLoadAvrgs: linux2')
			
			try:
				self.checksLogger.debug('getLoadAvrgs: attempting open')
				
				loadAvrgProc = open('/proc/loadavg', 'r')
				uptime = loadAvrgProc.readlines()
				
			except IOError, e:
				self.checksLogger.error('getLoadAvrgs: exception = ' + str(e))
				return False
			
			self.checksLogger.debug('getLoadAvrgs: open success')
				
			loadAvrgProc.close()
			
			uptime = uptime[0] # readlines() provides a list but we want a string
			
		elif sys.platform == 'darwin':
			self.checksLogger.debug('getLoadAvrgs: darwin')
			
			# Get output from uptime
			try:
				self.checksLogger.debug('getLoadAvrgs: attempting Popen')
				
				uptime = subprocess.Popen(['uptime'], stdout=subprocess.PIPE, close_fds=True).communicate()[0]
				
			except Exception, e:
				import traceback
				self.checksLogger.error('getLoadAvrgs: exception = ' + traceback.format_exc())
				return False
				
			self.checksLogger.debug('getLoadAvrgs: Popen success')
		
		self.checksLogger.debug('getLoadAvrgs: parsing')
				
		# Split out the 3 load average values
		loadAvrgs = [res.replace(',', '.') for res in re.findall(r'([0-9]+[\.,]\d+)', uptime)]
		loadAvrgs = {'1': loadAvrgs[0], '5': loadAvrgs[1], '15': loadAvrgs[2]}	
	
		self.checksLogger.debug('getLoadAvrgs: completed, returning')
	
		return loadAvrgs
		
	def getMemoryUsage(self):
		self.checksLogger.debug('getMemoryUsage: start')
		
		if sys.platform == 'linux2':
			self.checksLogger.debug('getMemoryUsage: linux2')
			
			try:
				self.checksLogger.debug('getMemoryUsage: attempting open')
				
				meminfoProc = open('/proc/meminfo', 'r')
				lines = meminfoProc.readlines()
				
			except IOError, e:
				self.checksLogger.error('getMemoryUsage: exception = ' + str(e))
				return False
				
			meminfoProc.close()
			
			self.checksLogger.debug('getMemoryUsage: open success, parsing')
			
			regexp = re.compile(r'([0-9]+)') # We run this several times so one-time compile now
			
			meminfo = {}
			
			self.checksLogger.debug('getMemoryUsage: parsing, looping')
			
			# Loop through and extract the numerical values
			for line in lines:
				values = line.split(':')
				
				try:
					# Picks out the key (values[0]) and makes a list with the value as the meminfo value (values[1])
					# We are only interested in the KB data so regexp that out
					match = re.search(regexp, values[1])
	
					if match != None:
						meminfo[str(values[0])] = match.group(0)
					
				except IndexError:
					break
					
			self.checksLogger.debug('getMemoryUsage: parsing, looped')
			
			memData = {}
			
			# Phys
			try:
				self.checksLogger.debug('getMemoryUsage: formatting (phys)')
				
				physTotal = int(meminfo['MemTotal'])
				physFree = int(meminfo['MemFree'])
				physUsed = physTotal - physFree
				
				# Convert to MB
				memData['physFree'] = physFree / 1024
				memData['physUsed'] = physUsed / 1024
				memData['cached'] = int(meminfo['Cached']) / 1024
								
			# Stops the agent crashing if one of the meminfo elements isn't set
			except IndexError:
				self.checksLogger.debug('getMemoryUsage: formatting (phys) IndexError - Cached, MemTotal or MemFree not present')
				
			except KeyError:
				self.checksLogger.debug('getMemoryUsage: formatting (phys) KeyError - Cached, MemTotal or MemFree not present')
			
			self.checksLogger.debug('getMemoryUsage: formatted (phys)')
			
			# Swap
			try:
				self.checksLogger.debug('getMemoryUsage: formatting (swap)')
				
				swapTotal = int(meminfo['SwapTotal'])
				swapFree = int(meminfo['SwapFree'])
				swapUsed = swapTotal - swapFree
				
				# Convert to MB
				memData['swapFree'] = swapFree / 1024
				memData['swapUsed'] = swapUsed / 1024
								
			# Stops the agent crashing if one of the meminfo elements isn't set
			except IndexError:
				self.checksLogger.debug('getMemoryUsage: formatting (swap) IndexErro) - SwapTotal or SwapFree not present')
				
			except KeyError:
				self.checksLogger.debug('getMemoryUsage: formatting (swap) KeyError - SwapTotal or SwapFree not present')
			
			self.checksLogger.debug('getMemoryUsage: formatted (swap), completed, returning')
			
			return memData	
				
		elif sys.platform == 'darwin':
			self.checksLogger.debug('getMemoryUsage: darwin')
			
			try:
				self.checksLogger.debug('getMemoryUsage: attempting Popen (top)')				
				top = subprocess.Popen(['top', '-l 1'], stdout=subprocess.PIPE, close_fds=True).communicate()[0]
				
				self.checksLogger.debug('getMemoryUsage: attempting Popen (sysctl)')
				sysctl = subprocess.Popen(['sysctl', 'vm.swapusage'], stdout=subprocess.PIPE, close_fds=True).communicate()[0]
				
			except Exception, e:
				import traceback
				self.checksLogger.error('getMemoryUsage: exception = ' + traceback.format_exc())
				return False
			
			self.checksLogger.debug('getMemoryUsage: Popen success, parsing')
			
			# Deal with top			
			lines = top.split('\n')
			physParts = re.findall(r'([0-9]\d+)', lines[self.topIndex])
			
			self.checksLogger.debug('getMemoryUsage: parsed top')
			
			# Deal with sysctl
			swapParts = re.findall(r'([0-9]+\.\d+)', sysctl)
			
			self.checksLogger.debug('getMemoryUsage: parsed sysctl, completed, returning')
			
			return {'physUsed' : physParts[3], 'physFree' : physParts[4], 'swapUsed' : swapParts[1], 'swapFree' : swapParts[2], 'cached' : 'NULL'}	
					
		else:
			return False
	
	def getMySQLStatus(self):
		self.checksLogger.debug('getMySQLStatus: start')
		
		if 'MySQLServer' in self.agentConfig and 'MySQLUser' in self.agentConfig and self.agentConfig['MySQLServer'] != '' and self.agentConfig['MySQLUser'] != '':
		
			self.checksLogger.debug('getMySQLStatus: config')
			
			# Try import MySQLdb - http://sourceforge.net/projects/mysql-python/files/
			try:
				import MySQLdb
			
			except ImportError, e:
				self.checksLogger.debug('getMySQLStatus: unable to import MySQLdb')
				return False
				
			# Connect
			try:
				db = MySQLdb.connect(self.agentConfig['MySQLServer'], self.agentConfig['MySQLUser'], self.agentConfig['MySQLPass'])
				
			except MySQLdb.OperationalError, message:
				
				self.checksLogger.debug('getMySQLStatus: MySQL connection error: ' + str(message))
				return False
			
			self.checksLogger.debug('getMySQLStatus: connected')
			
			self.checksLogger.debug('getMySQLStatus: getting Connections')
			
			# Connections
			try:
				cursor = db.cursor()
				cursor.execute('SHOW GLOBAL STATUS LIKE "Connections"')
				result = cursor.fetchone()
				
			except MySQLdb.OperationalError, message:
			
				self.checksLogger.debug('getMySQLStatus: MySQL query error when getting Connections: ' + str(message))
		
			if self.mysqlConnectionsStore == None:
				
				self.checksLogger.debug('getMySQLStatus: mysqlConnectionsStore unset storing for first time')
				
				self.mysqlConnectionsStore = result[1]
				
				connections = 0
				
			else:
		
				self.checksLogger.debug('getMySQLStatus: mysqlConnectionsStore set so calculating')
				self.checksLogger.debug('getMySQLStatus: self.mysqlConnectionsStore = ' + str(self.mysqlConnectionsStore))
				self.checksLogger.debug('getMySQLStatus: result = ' + str(result[1]))
				
				connections = float(float(result[1]) - float(self.mysqlConnectionsStore)) / 60
				
				self.mysqlConnectionsStore = result[1]
				
			self.checksLogger.debug('getMySQLStatus: connections = ' + str(connections))
			
			self.checksLogger.debug('getMySQLStatus: getting Connections - done')
			
			self.checksLogger.debug('getMySQLStatus: getting Created_tmp_disk_tables')
				
			# Created_tmp_disk_tables
			try:
				cursor = db.cursor()
				cursor.execute('SHOW GLOBAL STATUS LIKE "Created_tmp_disk_tables"')
				result = cursor.fetchone()
				
			except MySQLdb.OperationalError, message:
			
				self.checksLogger.debug('getMySQLStatus: MySQL query error when getting Created_tmp_disk_tables: ' + str(message))
		
			if self.mysqlCreatedTmpDiskTablesStore == None:
				
				self.checksLogger.debug('getMySQLStatus: mysqlCreatedTmpDiskTablesStore unset so storing for first time')
				
				self.mysqlCreatedTmpDiskTablesStore = result[1]
				
				createdTmpDiskTables = 0
				
			else:
		
				self.checksLogger.debug('getMySQLStatus: mysqlCreatedTmpDiskTablesStore set so calculating')
				self.checksLogger.debug('getMySQLStatus: self.mysqlCreatedTmpDiskTablesStore = ' + str(self.mysqlCreatedTmpDiskTablesStore))
				self.checksLogger.debug('getMySQLStatus: result = ' + str(result[1]))
				
				createdTmpDiskTables = float(float(result[1]) - float(self.mysqlCreatedTmpDiskTablesStore)) / 60
				
				self.mysqlCreatedTmpDiskTablesStore = result[1]
				
			self.checksLogger.debug('getMySQLStatus: createdTmpDiskTables = ' + str(createdTmpDiskTables))
			
			self.checksLogger.debug('getMySQLStatus: getting Created_tmp_disk_tables - done')
			
			self.checksLogger.debug('getMySQLStatus: getting Max_used_connections')
				
			# Max_used_connections
			try:
				cursor = db.cursor()
				cursor.execute('SHOW GLOBAL STATUS LIKE "Max_used_connections"')
				result = cursor.fetchone()
				
			except MySQLdb.OperationalError, message:
			
				self.checksLogger.debug('getMySQLStatus: MySQL query error when getting Max_used_connections: ' + str(message))
				
			maxUsedConnections = result[1]
			
			self.checksLogger.debug('getMySQLStatus: maxUsedConnections = ' + str(createdTmpDiskTables))
			
			self.checksLogger.debug('getMySQLStatus: getting Max_used_connections - done')
			
			self.checksLogger.debug('getMySQLStatus: getting Open_files')
			
			# Open_files
			try:
				cursor = db.cursor()
				cursor.execute('SHOW GLOBAL STATUS LIKE "Open_files"')
				result = cursor.fetchone()
				
			except MySQLdb.OperationalError, message:
			
				self.checksLogger.debug('getMySQLStatus: MySQL query error when getting Open_files: ' + str(message))
				
			openFiles = result[1]
			
			self.checksLogger.debug('getMySQLStatus: openFiles = ' + str(openFiles))
			
			self.checksLogger.debug('getMySQLStatus: getting Open_files - done')
			
			self.checksLogger.debug('getMySQLStatus: getting Slow_queries')
			
			# Slow_queries
			try:
				cursor = db.cursor()
				cursor.execute('SHOW GLOBAL STATUS LIKE "Slow_queries"')
				result = cursor.fetchone()
				
			except MySQLdb.OperationalError, message:
			
				self.checksLogger.debug('getMySQLStatus: MySQL query error when getting Slow_queries: ' + str(message))
		
			if self.mysqlSlowQueriesStore == None:
				
				self.checksLogger.debug('getMySQLStatus: mysqlSlowQueriesStore unset so storing for first time')
				
				self.mysqlSlowQueriesStore = result[1]
				
				slowQueries = 0
				
			else:
		
				self.checksLogger.debug('getMySQLStatus: mysqlSlowQueriesStore set so calculating')
				self.checksLogger.debug('getMySQLStatus: self.mysqlSlowQueriesStore = ' + str(self.mysqlSlowQueriesStore))
				self.checksLogger.debug('getMySQLStatus: result = ' + str(result[1]))
				
				slowQueries = float(float(result[1]) - float(self.mysqlSlowQueriesStore)) / 60
				
				self.mysqlSlowQueriesStore = result[1]
				
			self.checksLogger.debug('getMySQLStatus: slowQueries = ' + str(slowQueries))
			
			self.checksLogger.debug('getMySQLStatus: getting Slow_queries - done')
			
			self.checksLogger.debug('getMySQLStatus: getting Table_locks_waited')
				
			# Table_locks_waited
			try:
				cursor = db.cursor()
				cursor.execute('SHOW GLOBAL STATUS LIKE "Table_locks_waited"')
				result = cursor.fetchone()
				
			except MySQLdb.OperationalError, message:
			
				self.checksLogger.debug('getMySQLStatus: MySQL query error when getting Table_locks_waited: ' + str(message))
		
			if self.mysqlTableLocksWaited == None:
				
				self.checksLogger.debug('getMySQLStatus: mysqlTableLocksWaited unset so storing for first time')
				
				self.mysqlTableLocksWaited = result[1]
				
				tableLocksWaited = 0
				
			else:
		
				self.checksLogger.debug('getMySQLStatus: mysqlTableLocksWaited set so calculating')
				self.checksLogger.debug('getMySQLStatus: self.mysqlTableLocksWaited = ' + str(self.mysqlTableLocksWaited))
				self.checksLogger.debug('getMySQLStatus: result = ' + str(result[1]))
				
				tableLocksWaited = float(float(result[1]) - float(self.mysqlTableLocksWaited)) / 60
				
				self.mysqlTableLocksWaited = result[1]
				
			self.checksLogger.debug('getMySQLStatus: tableLocksWaited = ' + str(tableLocksWaited))
			
			self.checksLogger.debug('getMySQLStatus: getting Table_locks_waited - done')
			
			self.checksLogger.debug('getMySQLStatus: getting Threads_connected')
				
			# Threads_connected
			try:
				cursor = db.cursor()
				cursor.execute('SHOW GLOBAL STATUS LIKE "Threads_connected"')
				result = cursor.fetchone()
				
			except MySQLdb.OperationalError, message:
			
				self.checksLogger.debug('getMySQLStatus: MySQL query error when getting Threads_connected: ' + str(message))
				
			threadsConnected = result[1]
			
			self.checksLogger.debug('getMySQLStatus: threadsConnected = ' + str(threadsConnected))
			
			self.checksLogger.debug('getMySQLStatus: getting Threads_connected - done')
			
			self.checksLogger.debug('getMySQLStatus: getting Seconds_Behind_Master')
			
			# Seconds_Behind_Master
			try:
				cursor = db.cursor()
				cursor.execute('SHOW SLAVE STATUS')
				result = cursor.fetchone()
				
			except MySQLdb.OperationalError, message:
			
				self.checksLogger.debug('getMySQLStatus: MySQL query error when getting SHOW SLAVE STATUS: ' + str(message))
			
			if result != None:
				try:
					secondsBehindMaster = result[28]
				
					self.checksLogger.debug('getMySQLStatus: secondsBehindMaster = ' + str(secondsBehindMaster))
					
				except IndexError, e:					
					secondsBehindMaster = None
					
					self.checksLogger.debug('getMySQLStatus: secondsBehindMaster empty')
			
			else:
				secondsBehindMaster = None
				
				self.checksLogger.debug('getMySQLStatus: secondsBehindMaster empty')
			
			self.checksLogger.debug('getMySQLStatus: getting Seconds_Behind_Master - done')
			
			return {'connections' : connections, 'createdTmpDiskTables' : createdTmpDiskTables, 'maxUsedConnections' : maxUsedConnections, 'openFiles' : openFiles, 'slowQueries' : slowQueries, 'tableLocksWaited' : tableLocksWaited, 'threadsConnected' : threadsConnected, 'secondsBehindMaster' : secondsBehindMaster}

		else:			
			
			self.checksLogger.debug('getMySQLStatus: config not set')
			return False
		
	
	def getNginxStatus(self):
		self.checksLogger.debug('getNginxStatus: start')
		
		if 'nginxStatusUrl' in self.agentConfig and self.agentConfig['nginxStatusUrl'] != 'http://www.example.com/nginx_status':	# Don't do it if the status URL hasn't been provided
			self.checksLogger.debug('getNginxStatus: config set')
			
			try: 
				self.checksLogger.debug('getNginxStatus: attempting urlopen')
				
				req = urllib2.Request(self.agentConfig['nginxStatusUrl'], None, headers)

				# Do the request, log any errors
				request = urllib2.urlopen(req)
				response = request.read()
				
			except urllib2.HTTPError, e:
				self.checksLogger.error('Unable to get Nginx status - HTTPError = ' + str(e))
				return False
				
			except urllib2.URLError, e:
				self.checksLogger.error('Unable to get Nginx status - URLError = ' + str(e))
				return False
				
			except httplib.HTTPException, e:
				self.checksLogger.error('Unable to get Nginx status - HTTPException = ' + str(e))
				return False
				
			except Exception, e:
				import traceback
				self.checksLogger.error('Unable to get Nginx status - Exception = ' + traceback.format_exc())
				return False
				
			self.checksLogger.debug('getNginxStatus: urlopen success, start parsing')
			
			# Thanks to http://hostingfu.com/files/nginx/nginxstats.py for this code
			
			self.checksLogger.debug('getNginxStatus: parsing connections')
			
			# Connections
			parsed = re.search(r'Active connections:\s+(\d+)', response)
			connections = int(parsed.group(1))
			
			self.checksLogger.debug('getNginxStatus: parsed connections')
			self.checksLogger.debug('getNginxStatus: parsing reqs')
			
			# Requests per second
			parsed = re.search(r'\s*(\d+)\s+(\d+)\s+(\d+)', response)
			requests = int(parsed.group(3))
			
			self.checksLogger.debug('getNginxStatus: parsed reqs')
			
			if self.nginxRequestsStore == None:
				
				self.checksLogger.debug('getNginxStatus: no reqs so storing for first time')
				
				self.nginxRequestsStore = requests
				
				requestsPerSecond = 0
				
			else:
				
				self.checksLogger.debug('getNginxStatus: reqs stored so calculating')
				self.checksLogger.debug('getNginxStatus: self.nginxRequestsStore = ' + str(self.nginxRequestsStore))
				self.checksLogger.debug('getNginxStatus: requests = ' + str(requests))
				
				requestsPerSecond = float(requests - self.nginxRequestsStore) / 60
				
				self.checksLogger.debug('getNginxStatus: requestsPerSecond = ' + str(requestsPerSecond))
				
				self.nginxRequestsStore = requests
			
			if connections != None and requestsPerSecond != None:
			
				self.checksLogger.debug('getNginxStatus: returning with data')
				
				return {'connections' : connections, 'reqPerSec' : requestsPerSecond}
			
			else:
			
				self.checksLogger.debug('getNginxStatus: returning without data')
				
				return False
			
		else:
			self.checksLogger.debug('getNginxStatus: config not set')
			
			return False

	def getRabbitMQStatus(self):
		self.checksLogger.debug('getRabbitMQStatus: start')

		if 'rabbitMQStatusUrl' not in self.agentConfig or \
		   'rabbitMQUser' not in self.agentConfig or \
		   'rabbitMQPass' not in self.agentConfig or \
			self.agentConfig['rabbitMQStatusUrl'] == 'http://www.example.com:55672/json':

			self.checksLogger.debug('getRabbitMQStatus: config not set')
			return False

		self.checksLogger.debug('getRabbitMQStatus: config set')

		try:
			self.checksLogger.debug('getRabbitMQStatus: attempting authentication setup')
			manager = urllib2.HTTPPasswordMgrWithDefaultRealm()
			manager.add_password(None, self.agentConfig['rabbitMQStatusUrl'], self.agentConfig['rabbitMQUser'], self.agentConfig['rabbitMQPass'])
			handler = urllib2.HTTPBasicAuthHandler(manager)
			opener = urllib2.build_opener(handler)
			urllib2.install_opener(opener)

			self.checksLogger.debug('getRabbitMQStatus: attempting urlopen')
			req = urllib2.Request(self.agentConfig['rabbitMQStatusUrl'], None, headers)

			# Do the request, log any errors
			request = urllib2.urlopen(req)
			response = request.read()

		except urllib2.HTTPError, e:
			self.checksLogger.error('Unable to get RabbitMQ status - HTTPError = ' + str(e))
			return False

		except urllib2.URLError, e:
			self.checksLogger.error('Unable to get RabbitMQ status - URLError = ' + str(e))
			return False

		except httplib.HTTPException, e:
			self.checksLogger.error('Unable to get RabbitMQ status - HTTPException = ' + str(e))
			return False

		except Exception, e:
			import traceback
			self.checksLogger.error('Unable to get RabbitMQ status - Exception = ' + traceback.format_exc())
			return False
			
		try:

			if int(pythonVersion[1]) >= 6:
				self.checksLogger.debug('getRabbitMQStatus: json read')
				status = json.loads(response)

			else:
				self.checksLogger.debug('getRabbitMQStatus: minjson read')
				status = minjson.safeRead(response)

		except Exception, e:
			import traceback
			self.checksLogger.error('Unable to load RabbitMQ status JSON - Exception = ' + traceback.format_exc())
			return False

		self.checksLogger.debug('getRabbitMQStatus: completed, returning')
		return status

	def getMongoDBStatus(self):
		self.checksLogger.debug('getMongoDBStatus: start')

		if 'MongoDBServer' not in self.agentConfig or self.agentConfig['MongoDBServer'] == '':
			self.checksLogger.debug('getMongoDBStatus: config not set')
			return False

		self.checksLogger.debug('getMongoDBStatus: config set')

		try:
			import pymongo
			from pymongo import Connection
		except ImportError:
			self.checksLogger.error('Unable to import pymongo library')
			return False

		# The dictionary to be returned.
		mongodb = {}

		try:
			conn = Connection(self.agentConfig['MongoDBServer'])
		except Exception, ex:
			import traceback
			self.checksLogger.error('Unable to connect to MongoDB server - Exception = ' + traceback.format_exc())
			return False

		# Older versions of pymongo did not support the command()
		# method below.
		try:
			dbName = conn.database_names()[0]
			db = conn[dbName]
			status = db.command('serverStatus') # Shorthand for {'serverStatus': 1}
			# If these keys exist, remove them for now as they cannot be serialized
			try:
				status['backgroundFlushing'].pop('last_finished')
			except KeyError:
				pass
			try:
				status.pop('localTime')
			except KeyError:
				pass

			if self.mongoDBStore == None:
				self.checksLogger.debug('getMongoDBStatus: no cached data, so storing for first time')
				status['indexCounters']['btree']['accessesPS'] = 0
				status['indexCounters']['btree']['hitsPS'] = 0
				status['indexCounters']['btree']['missesPS'] = 0
				status['indexCounters']['btree']['missRatioPS'] = 0
				status['opcounters']['insertPS'] = 0
				status['opcounters']['queryPS'] = 0
				status['opcounters']['updatePS'] = 0
				status['opcounters']['deletePS'] = 0
				status['opcounters']['getmorePS'] = 0
				status['opcounters']['commandPS'] = 0
				status['asserts']['regularPS'] = 0
				status['asserts']['warningPS'] = 0
				status['asserts']['msgPS'] = 0
				status['asserts']['userPS'] = 0
				status['asserts']['rolloversPS'] = 0
			else:
				self.checksLogger.debug('getMongoDBStatus: cached data exists, so calculating per sec metrics')
				status['indexCounters']['btree']['accessesPS'] = float(status['indexCounters']['btree']['accesses'] - self.mongoDBStore['indexCounters']['btree']['accesses']) / 60
				status['indexCounters']['btree']['hitsPS'] = float(status['indexCounters']['btree']['hits'] - self.mongoDBStore['indexCounters']['btree']['hits']) / 60
				status['indexCounters']['btree']['missesPS'] = float(status['indexCounters']['btree']['misses'] - self.mongoDBStore['indexCounters']['btree']['misses']) / 60
				status['indexCounters']['btree']['missRatioPS'] = float(status['indexCounters']['btree']['missRatio'] - self.mongoDBStore['indexCounters']['btree']['missRatio']) / 60
				status['opcounters']['insertPS'] = float(status['opcounters']['insert'] - self.mongoDBStore['opcounters']['insert']) / 60
				status['opcounters']['queryPS'] = float(status['opcounters']['query'] - self.mongoDBStore['opcounters']['query']) / 60
				status['opcounters']['updatePS'] = float(status['opcounters']['update'] - self.mongoDBStore['opcounters']['update']) / 60
				status['opcounters']['deletePS'] = float(status['opcounters']['delete'] - self.mongoDBStore['opcounters']['delete']) / 60
				status['opcounters']['getmorePS'] = float(status['opcounters']['getmore'] - self.mongoDBStore['opcounters']['getmore']) / 60
				status['opcounters']['commandPS'] = float(status['opcounters']['command'] - self.mongoDBStore['opcounters']['command']) / 60
				status['asserts']['regularPS'] = float(status['asserts']['regular'] - self.mongoDBStore['asserts']['regular']) / 60
				status['asserts']['warningPS'] = float(status['asserts']['warning'] - self.mongoDBStore['asserts']['warning']) / 60
				status['asserts']['msgPS'] = float(status['asserts']['msg'] - self.mongoDBStore['asserts']['msg']) / 60
				status['asserts']['userPS'] = float(status['asserts']['user'] - self.mongoDBStore['asserts']['user']) / 60
				status['asserts']['rolloversPS'] = float(status['asserts']['rollovers'] - self.mongoDBStore['asserts']['rollovers']) / 60

			self.mongoDBStore = status
			mongodb = status
		except Exception, ex:
			import traceback
			self.checksLogger.error('Unable to get MongoDB status - Exception = ' + traceback.format_exc())
			return False

		self.checksLogger.debug('getMongoDBStatus: completed, returning')
		return mongodb

	def getCouchDBStatus(self):
		self.checksLogger.debug('getCouchDBStatus: start')

		if ('CouchDBServer' not in self.agentConfig or self.agentConfig['CouchDBServer'] == ''):
			self.checksLogger.debug('getCouchDBStatus: config not set')
			return False

		self.checksLogger.debug('getCouchDBStatus: config set')

		# The dictionary to be returned.
		couchdb = {'stats': None, 'databases': {}}

		# First, get overall statistics.
		endpoint = '/_stats/'

		try:
			url = '%s%s' % (self.agentConfig['CouchDBServer'], endpoint)
			self.checksLogger.debug('getCouchDBStatus: attempting urlopen')
			req = urllib2.Request(url, None, headers)

			# Do the request, log any errors
			request = urllib2.urlopen(req)
			response = request.read()
		except urllib2.HTTPError, e:
			self.checksLogger.error('Unable to get CouchDB statistics - HTTPError = ' + str(e))
			return False

		except urllib2.URLError, e:
			self.checksLogger.error('Unable to get CouchDB statistics - URLError = ' + str(e))
			return False

		except httplib.HTTPException, e:
			self.checksLogger.error('Unable to get CouchDB statistics - HTTPException = ' + str(e))
			return False

		except Exception, e:
			import traceback
			self.checksLogger.error('Unable to get CouchDB statistics - Exception = ' + traceback.format_exc())
			return False

		try:

			if int(pythonVersion[1]) >= 6:
				self.checksLogger.debug('getCouchDBStatus: json read')
				stats = json.loads(response)

			else:
				self.checksLogger.debug('getCouchDBStatus: minjson read')
				stats = minjson.safeRead(response)

		except Exception, e:
			import traceback
			self.checksLogger.error('Unable to load CouchDB database JSON - Exception = ' + traceback.format_exc())
			return False

		couchdb['stats'] = stats

		# Next, get all database names.
		endpoint = '/_all_dbs/'

		try:
			url = '%s%s' % (self.agentConfig['CouchDBServer'], endpoint)
			self.checksLogger.debug('getCouchDBStatus: attempting urlopen')
			req = urllib2.Request(url, None, headers)

			# Do the request, log any errors
			request = urllib2.urlopen(req)
			response = request.read()
		except urllib2.HTTPError, e:
			self.checksLogger.error('Unable to get CouchDB status - HTTPError = ' + str(e))
			return False

		except urllib2.URLError, e:
			self.checksLogger.error('Unable to get CouchDB status - URLError = ' + str(e))
			return False

		except httplib.HTTPException, e:
			self.checksLogger.error('Unable to get CouchDB status - HTTPException = ' + str(e))
			return False

		except Exception, e:
			import traceback
			self.checksLogger.error('Unable to get CouchDB status - Exception = ' + traceback.format_exc())
			return False

		try:

			if int(pythonVersion[1]) >= 6:
				self.checksLogger.debug('getCouchDBStatus: json read')
				databases = json.loads(response)

			else:
				self.checksLogger.debug('getCouchDBStatus: minjson read')
				databases = minjson.safeRead(response)

		except Exception, e:
			import traceback
			self.checksLogger.error('Unable to load CouchDB database JSON - Exception = ' + traceback.format_exc())
			return False

		for dbName in databases:
			endpoint = '/%s/' % dbName

			try:
				url = '%s%s' % (self.agentConfig['CouchDBServer'], endpoint)
				self.checksLogger.debug('getCouchDBStatus: attempting urlopen')
				req = urllib2.Request(url, None, headers)

				# Do the request, log any errors
				request = urllib2.urlopen(req)
				response = request.read()
			except urllib2.HTTPError, e:
				self.checksLogger.error('Unable to get CouchDB database status - HTTPError = ' + str(e))
				return False

			except urllib2.URLError, e:
				self.checksLogger.error('Unable to get CouchDB database status - URLError = ' + str(e))
				return False

			except httplib.HTTPException, e:
				self.checksLogger.error('Unable to get CouchDB database status - HTTPException = ' + str(e))
				return False

			except Exception, e:
				import traceback
				self.checksLogger.error('Unable to get CouchDB database status - Exception = ' + traceback.format_exc())
				return False

			try:

				if int(pythonVersion[1]) >= 6:
					self.checksLogger.debug('getCouchDBStatus: json read')
					couchdb['databases'][dbName] = json.loads(response)

				else:
					self.checksLogger.debug('getCouchDBStatus: minjson read')
					couchdb['databases'][dbName] = minjson.safeRead(response)

			except Exception, e:
				import traceback
				self.checksLogger.error('Unable to load CouchDB database JSON - Exception = ' + traceback.format_exc())
				return False

		self.checksLogger.debug('getCouchDBStatus: completed, returning')
		return couchdb

	def getNetworkTraffic(self):
		self.checksLogger.debug('getNetworkTraffic: start')
		
		if sys.platform == 'linux2':
			self.checksLogger.debug('getNetworkTraffic: linux2')
			
			try:
				self.checksLogger.debug('getNetworkTraffic: attempting open')
				
				proc = open('/proc/net/dev', 'r')
				lines = proc.readlines()
				
			except IOError, e:
				self.checksLogger.error('getNetworkTraffic: exception = ' + str(e))
				return False
			
			proc.close()
			
			self.checksLogger.debug('getNetworkTraffic: open success, parsing')
			
			columnLine = lines[1]
			_, receiveCols , transmitCols = columnLine.split('|')
			receiveCols = map(lambda a:'recv_' + a, receiveCols.split())
			transmitCols = map(lambda a:'trans_' + a, transmitCols.split())
			
			cols = receiveCols + transmitCols
			
			self.checksLogger.debug('getNetworkTraffic: parsing, looping')
			
			faces = {}
			for line in lines[2:]:
				if line.find(':') < 0: continue
				face, data = line.split(':')
				faceData = dict(zip(cols, data.split()))
				faces[face] = faceData
			
			self.checksLogger.debug('getNetworkTraffic: parsed, looping')
			
			interfaces = {}
			
			# Now loop through each interface
			for face in faces:
				key = face.strip()
				
				# We need to work out the traffic since the last check so first time we store the current value
				# then the next time we can calculate the difference
				if key in self.networkTrafficStore:
					interfaces[key] = {}
					interfaces[key]['recv_bytes'] = long(faces[face]['recv_bytes']) - long(self.networkTrafficStore[key]['recv_bytes'])
					interfaces[key]['trans_bytes'] = long(faces[face]['trans_bytes']) - long(self.networkTrafficStore[key]['trans_bytes'])
					
					interfaces[key]['recv_bytes'] = str(interfaces[key]['recv_bytes'])
					interfaces[key]['trans_bytes'] = str(interfaces[key]['trans_bytes'])
					
					# And update the stored value to subtract next time round
					self.networkTrafficStore[key]['recv_bytes'] = faces[face]['recv_bytes']
					self.networkTrafficStore[key]['trans_bytes'] = faces[face]['trans_bytes']
					
				else:
					self.networkTrafficStore[key] = {}
					self.networkTrafficStore[key]['recv_bytes'] = faces[face]['recv_bytes']
					self.networkTrafficStore[key]['trans_bytes'] = faces[face]['trans_bytes']
		
			self.checksLogger.debug('getNetworkTraffic: completed, returning')
					
			return interfaces
		
		else:		
			self.checksLogger.debug('getNetworkTraffic: other platform, returning')
		
			return False
		
	def getProcesses(self):
		self.checksLogger.debug('getProcesses: start')
		
		# Memory logging (case 27152)
		if self.agentConfig['debugMode'] and sys.platform == 'linux2':
			mem = subprocess.Popen(['free', '-m'], stdout=subprocess.PIPE, close_fds=True).communicate()[0]
			self.checksLogger.debug('getProcesses: memory before Popen - ' + str(mem))
		
		# Get output from ps
		try:
			self.checksLogger.debug('getProcesses: attempting Popen')
			
			ps = subprocess.Popen(['ps', 'aux'], stdout=subprocess.PIPE, close_fds=True).communicate()[0]
			
		except Exception, e:
			import traceback
			self.checksLogger.error('getProcesses: exception = ' + traceback.format_exc())
			return False
		
		self.checksLogger.debug('getProcesses: Popen success, parsing')
		
		# Memory logging (case 27152)
		if self.agentConfig['debugMode'] and sys.platform == 'linux2':
			mem = subprocess.Popen(['free', '-m'], stdout=subprocess.PIPE, close_fds=True).communicate()[0]
			self.checksLogger.debug('getProcesses: memory after Popen - ' + str(mem))
		
		# Split out each process
		processLines = ps.split('\n')
		
		del processLines[0] # Removes the headers
		processLines.pop() # Removes a trailing empty line
		
		processes = []
		
		self.checksLogger.debug('getProcesses: Popen success, parsing, looping')
		
		for line in processLines:
			line = line.split(None, 10)
			processes.append(line)
		
		self.checksLogger.debug('getProcesses: completed, returning')
			
		return processes
		
	def getPlugins(self):
		self.checksLogger.debug('getPlugins: start')
		
		if 'pluginDirectory' in self.agentConfig:
			if os.path.exists(self.agentConfig['pluginDirectory']) == False:
				self.checksLogger.debug('getPlugins: ' + self.agentConfig['pluginDirectory'] + ' directory does not exist')
				return False
		else:
			return False
		
		# Have we already imported the plugins?
		# Only load the plugins once
		if self.plugins == None:
			self.checksLogger.debug('getPlugins: initial load from ' + self.agentConfig['pluginDirectory'])
			
			sys.path.append(self.agentConfig['pluginDirectory'])
			
			self.plugins = []
			plugins = []
			
			# Loop through all the plugin files
			for root, dirs, files in os.walk(self.agentConfig['pluginDirectory']):
				for name in files:
					self.checksLogger.debug('getPlugins: considering: ' + name)
				
					name = name.split('.')
					
					# Only pull in .py files (ignores others, inc .pyc files)
					try:
						if name[1] == 'py':
							
							self.checksLogger.debug('getPlugins: ' + name[0] + '.' + name[1] + ' is a plugin')
							
							plugins.append(name[0])
							
					except IndexError, e:
						
						continue
			
			# Loop through all the found plugins, import them then create new objects
			for pluginName in plugins:
				self.checksLogger.debug('getPlugins: importing ' + pluginName)
				
				# Import the plugin, but only from the pluginDirectory (ensures no conflicts with other module names elsehwhere in the sys.path
				import imp
				importedPlugin = imp.load_source(pluginName, os.path.join(self.agentConfig['pluginDirectory'], '%s.py' % pluginName))
				
				self.checksLogger.debug('getPlugins: imported ' + pluginName)
				
				try:
					# Find out the class name and then instantiate it
					pluginClass = getattr(importedPlugin, pluginName)
					pluginObj = pluginClass()
				
					self.checksLogger.debug('getPlugins: instantiated ' + pluginName)
				
					# Store in class var so we can execute it again on the next cycle
					self.plugins.append(pluginObj)
				except Exception, ex:
					import traceback
					self.checksLogger.error('getPlugins: exception = ' + traceback.format_exc())
					
		# Now execute the objects previously created
		if self.plugins != None:			
			self.checksLogger.debug('getPlugins: executing plugins')
			
			# Execute the plugins
			output = {}
					
			for plugin in self.plugins:				
				self.checksLogger.debug('getPlugins: executing ' + plugin.__class__.__name__)
				
				output[plugin.__class__.__name__] = plugin.run()
				
				self.checksLogger.debug('getPlugins: executed ' + plugin.__class__.__name__)
			
			self.checksLogger.debug('getPlugins: returning')
			
			# Each plugin should output a dictionary so we can convert it to JSON later	
			return output
			
		else:			
			self.checksLogger.debug('getPlugins: no plugins, returning false')
			
			return False
		
	def doPostBack(self, postBackData):
		self.checksLogger.debug('doPostBack: start')	
		
		try: 
			self.checksLogger.debug('doPostBack: attempting postback: ' + self.agentConfig['sdUrl'])
			
			# Build the request handler
			request = urllib2.Request(self.agentConfig['sdUrl'] + '/intake/', postBackData, headers)
			
			# Do the request, log any errors
			response = urllib2.urlopen(request)
			
			self.checksLogger.debug('doPostBack: postback response: ' + str(response.read()))
				
		except urllib2.HTTPError, e:
			self.checksLogger.error('doPostBack: HTTPError = ' + str(e))
			return False
			
		except urllib2.URLError, e:
			self.checksLogger.error('doPostBack: URLError = ' + str(e))
			return False
			
		except httplib.HTTPException, e: # Added for case #26701
			self.checksLogger.error('doPostBack: HTTPException')
			return False
				
		except Exception, e:
			import traceback
			self.checksLogger.error('doPostBack: Exception = ' + traceback.format_exc())
			return False
			
		self.checksLogger.debug('doPostBack: completed')
	
	def doChecks(self, sc, firstRun, systemStats=False):
		macV = None
		if sys.platform == 'darwin':
			macV = platform.mac_ver()
		
		if not self.topIndex: # We cache the line index from which to read from top
			# Output from top is slightly modified on OS X 10.6 (case #28239)
			if macV and macV[0].startswith('10.6.'):
				self.topIndex = 6
			else:
				self.topIndex = 5
		
		if not self.os:
			if macV:
				self.os = 'mac'
			else:
				self.os = 'linux'
		
		self.checksLogger = logging.getLogger('checks')
		
		self.checksLogger.debug('doChecks: start')
		
		# Do the checks
		apacheStatus = self.getApacheStatus()
		diskUsage = self.getDiskUsage()
		loadAvrgs = self.getLoadAvrgs()
		memory = self.getMemoryUsage()
		mysqlStatus = self.getMySQLStatus()
		networkTraffic = self.getNetworkTraffic()
		nginxStatus = self.getNginxStatus()
		processes = self.getProcesses()
		rabbitmq = self.getRabbitMQStatus()
		mongodb = self.getMongoDBStatus()
		couchdb = self.getCouchDBStatus()
		plugins = self.getPlugins()
		
		self.checksLogger.debug('doChecks: checks success, build payload')
		
		checksData = {'os' : self.os, 'agentKey' : self.agentConfig['agentKey'], 'agentVersion' : self.agentConfig['version'], 'diskUsage' : diskUsage, 'loadAvrg' : loadAvrgs['1'], 'memPhysUsed' : memory['physUsed'], 'memPhysFree' : memory['physFree'], 'memSwapUsed' : memory['swapUsed'], 'memSwapFree' : memory['swapFree'], 'memCached' : memory['cached'], 'networkTraffic' : networkTraffic, 'processes' : processes}
		
		self.checksLogger.debug('doChecks: payload built, build optional payloads')
		
		# Apache Status
		if apacheStatus != False:			
			checksData['apacheReqPerSec'] = apacheStatus['reqPerSec']
			checksData['apacheBusyWorkers'] = apacheStatus['busyWorkers']
			checksData['apacheIdleWorkers'] = apacheStatus['idleWorkers']
			
			self.checksLogger.debug('doChecks: built optional payload apacheStatus')
		
		# MySQL Status
		if mysqlStatus != False:
			
			checksData['mysqlConnections'] = mysqlStatus['connections']
			checksData['mysqlCreatedTmpDiskTables'] = mysqlStatus['createdTmpDiskTables']
			checksData['mysqlMaxUsedConnections'] = mysqlStatus['maxUsedConnections']
			checksData['mysqlOpenFiles'] = mysqlStatus['openFiles']
			checksData['mysqlSlowQueries'] = mysqlStatus['slowQueries']
			checksData['mysqlTableLocksWaited'] = mysqlStatus['tableLocksWaited']
			checksData['mysqlThreadsConnected'] = mysqlStatus['threadsConnected']
			
			if mysqlStatus['secondsBehindMaster'] != None:
				checksData['mysqlSecondsBehindMaster'] = mysqlStatus['secondsBehindMaster']
		
		# Nginx Status
		if nginxStatus != False:
			checksData['nginxConnections'] = nginxStatus['connections']
			checksData['nginxReqPerSec'] = nginxStatus['reqPerSec']
			
		# RabbitMQ
		if rabbitmq != False:
			checksData['rabbitMQ'] = rabbitmq
		
		# MongoDB
		if mongodb != False:
			checksData['mongoDB'] = mongodb
			
		# CouchDB
		if couchdb != False:
			checksData['couchDB'] = couchdb
		
		# Plugins
		if plugins != False:
			checksData['plugins'] = plugins
			
		# Include system stats on first postback
		if firstRun == True:
			checksData['systemStats'] = systemStats
			self.checksLogger.debug('doChecks: built optional payload systemStats')
			
		# Include server indentifiers
		import socket	
		
		try:
			checksData['internalHostname'] = socket.gethostname()
			
		except socket.error, e:
			self.checksLogger.debug('Unable to get hostname: ' + str(e))
		
		self.checksLogger.debug('doChecks: payloads built, convert to json')

		# Generate a unique name that will stay constant between
		# invocations, such as platform.node() + uuid.getnode()
		# Use uuid5, which does not depend on the clock and is
		# recommended over uuid3.
		# This is important to be able to identify a server even if
		# its drives have been wiped clean.
		# Note that this is not foolproof but we can reconcile servers
		# on the back-end if need be, based on mac addresses.
<<<<<<< HEAD
		checksData['uuid'] = uuid.uuid5(uuid.NAMESPACE_DNS, platform.node() + str(uuid.getnode())).hex
=======
		server_id = str(uuid.uuid5(uuid.NAMESPACE_DNS, platform.node() + str(uuid.getnode())))
		checksData['uuid'] = server_id
>>>>>>> 76ddca33
		self.checksLogger.debug('doChecks: added uuid %s' % checksData['uuid'])
                # uuid will be of the form ....-...-...-..; the intake will drop the hyphens
                print "Server ID: ", "".join(server_id.split("-"))
		
		# Post back the data
		if int(pythonVersion[1]) >= 6:
			self.checksLogger.debug('doChecks: json convert')
			
			payload = json.dumps(checksData)
		
		else:
			self.checksLogger.debug('doChecks: minjson convert')
			
			payload = minjson.write(checksData)
			
		self.checksLogger.debug('doChecks: json converted, hash')
		self.checksLogger.debug('Payload: %s' % payload)
		
		payloadHash = md5(payload).hexdigest()
		postBackData = urllib.urlencode({'payload' : payload, 'hash' : payloadHash})

		self.checksLogger.debug('doChecks: hashed, doPostBack')

		# For tests, no need to post data back
		self.doPostBack(postBackData)
		
		self.checksLogger.debug('doChecks: posted back, reschedule')
		
		sc.enter(self.agentConfig['checkFreq'], 1, self.doChecks, (sc, False))	<|MERGE_RESOLUTION|>--- conflicted
+++ resolved
@@ -1373,15 +1373,9 @@
 		# its drives have been wiped clean.
 		# Note that this is not foolproof but we can reconcile servers
 		# on the back-end if need be, based on mac addresses.
-<<<<<<< HEAD
 		checksData['uuid'] = uuid.uuid5(uuid.NAMESPACE_DNS, platform.node() + str(uuid.getnode())).hex
-=======
-		server_id = str(uuid.uuid5(uuid.NAMESPACE_DNS, platform.node() + str(uuid.getnode())))
-		checksData['uuid'] = server_id
->>>>>>> 76ddca33
 		self.checksLogger.debug('doChecks: added uuid %s' % checksData['uuid'])
-                # uuid will be of the form ....-...-...-..; the intake will drop the hyphens
-                print "Server ID: ", "".join(server_id.split("-"))
+                print "Server ID", checksData['uuid']
 		
 		# Post back the data
 		if int(pythonVersion[1]) >= 6:
