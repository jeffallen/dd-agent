--- conflicted
+++ resolved
@@ -169,15 +169,7 @@
         """
         # Run the check
         self.load_check(CONFIG_HTTP_HEADERS, AGENT_CONFIG)
-<<<<<<< HEAD
-
-        url, username, password, http_response_status_code, timeout,\
-            include_content, headers, response_time, content_match,\
-            tags, ssl, ssl_expiration,\
-            instance_ca_certs, weakciphers = self.check._load_conf(CONFIG_HTTP_HEADERS['instances'][0])
-=======
         headers = self.check._load_conf(CONFIG_HTTP_HEADERS['instances'][0])[6]
->>>>>>> 44eff515
 
         self.assertEqual(headers["X-Auth-Token"], "SOME-AUTH-TOKEN", headers)
         expected_headers = agent_headers(AGENT_CONFIG).get('User-Agent')
