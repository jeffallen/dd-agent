--- conflicted
+++ resolved
@@ -142,7 +142,6 @@
         keys = [m[0] for m in metrics]
         assert 'redis.net.commands' in keys
 
-<<<<<<< HEAD
     def test_redis_replication_link_metric(self):
         metric_name = 'redis.replication.master_link_down_since_seconds'
         r = load_check('redisdb', {}, {})
@@ -169,7 +168,7 @@
         self.assert_(metric[2] > 0, "Value of %s should be greater than 0" % metric_name)
 
     def test_redis_replication_service_check(self):
-        check_name = 'custom_check.redis.replication.master_link_status'
+        check_name = 'redis.replication.master_link_status'
         r = load_check('redisdb', {}, {})
 
         def extract_check(instance):
@@ -192,7 +191,7 @@
             'port': SLAVE_UNHEALTHY_PORT
         })
         self.assertEqual(check['status'], AgentCheck.CRITICAL, "Value of %s service check should be CRITICAL" % check_name)
-=======
+
     def test_redis_repl(self):
         master_instance = {
             'host': 'localhost',
@@ -254,7 +253,6 @@
         self.assertMetric("redis.slowlog.micros.max", tags=["command:SORT",
             "redis_host:localhost", "redis_port:{0}".format(port)])
 
->>>>>>> 8fb5a060
 
     def _sort_metrics(self, metrics):
         def sort_by(m):
