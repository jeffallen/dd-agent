--- conflicted
+++ resolved
@@ -10,12 +10,10 @@
     (C) Datadog, Inc. 2010-2012 all rights reserved
 '''
 
-<<<<<<< HEAD
 # set up logging before importing any other components
 from config import initialize_logging; initialize_logging('forwarder')
-=======
+
 import os; os.umask(022)
->>>>>>> d6504559
 
 # Standard imports
 import logging
