--- conflicted
+++ resolved
@@ -77,14 +77,8 @@
         }
 
         # Old-style metric checks
-<<<<<<< HEAD
         self._mongodb = MongoDb(checks_logger)
         self._mysql = MySql(checks_logger)
-=======
-        self._couchdb = CouchDb(log)
-        self._mongodb = MongoDb(log)
-        self._mysql = MySql(log)
->>>>>>> 6e1114fc
         self._rabbitmq = RabbitMq()
         self._ganglia = Ganglia(log)
         self._cassandra = Cassandra()
@@ -94,14 +88,8 @@
 
         # Metric Checks
         self._metrics_checks = [
-<<<<<<< HEAD
             WMICheck(checks_logger),
             Memcache(checks_logger),
-=======
-            ElasticSearch(log),
-            WMICheck(log),
-            Memcache(log),
->>>>>>> 6e1114fc
         ]
 
         # Custom metric checks
@@ -115,10 +103,6 @@
 
         # Event Checks
         self._event_checks = [
-<<<<<<< HEAD
-=======
-            ElasticSearchClusterStatus(log),
->>>>>>> 6e1114fc
             Nagios(socket.gethostname()),
             Hudson()
         ]
